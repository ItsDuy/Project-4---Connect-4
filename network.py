import socket
from _thread import *
from utils import get_ip_interface

class Network:
    def __init__(self):
        self.client = socket.socket(socket.AF_INET, socket.SOCK_STREAM)
        self.server = "0.tcp.ap.ngrok.io"
<<<<<<< HEAD
        print(f"[Network] Local IP detected as: {self.server}")
=======
>>>>>>> 15cda5ef
        self.port = 11116
        self.addr = (self.server, self.port)
        self.connected = False
        self.running = False
        self.messages = []

        self.move = self.connect()
    
    def connect(self):
        try:
            self.client.connect(self.addr)
            msg = self.client.recv(2048).decode()
            print(f"[Network] {msg}")
            self.connected = True
            self.running = True
            start_new_thread(self.listen, ())
        except Exception as e:
            print(f"[Network] Connection error: {e}")
            self.connected = False

    def listen(self):
        while self.running:
            try:
                msg = self.client.recv(2048).decode()
                if msg:
                    msg = msg.strip()
                    print(f"[Server] {msg}")
                    self.messages.append(msg)
                    print(self.messages)
            except ConnectionResetError:
                print("[Network] Server disconnected.")
                break
            except OSError as e:
                print(f"[Network] Listener stopped: {e}")
                break
            except Exception as e:
                print(f"[Network] Listener error: {e}")
        
        self.connected = False
        self.running = False
    
    def send(self, data):
        if not self.connected:
            print("[Network] Cannot send: Not connected.")
            return
        try:
            self.client.sendall(str.encode(data))
        except OSError as e:
            print(f"[Network] Send error: {e}")
            self.close()
        except Exception as e:
            print(f"[Network] Send error: {e}")
    
    def get_message(self):
        if self.messages:
            return self.messages.pop(0)
        return None
    
    def close(self):
        if not self.connected and not self.running:
            return
        
        self.running = False
        self.connected = False

        try:
            self.client.sendall(b"LEAVE")
        except Exception:
            pass

        try:
            self.client.shutdown(socket.SHUT_RDWR)
        except Exception:
            pass
        

        try:
            self.client.close()
        except Exception:
            pass

        print("[Network] Connection closed successfully.")<|MERGE_RESOLUTION|>--- conflicted
+++ resolved
@@ -6,10 +6,6 @@
     def __init__(self):
         self.client = socket.socket(socket.AF_INET, socket.SOCK_STREAM)
         self.server = "0.tcp.ap.ngrok.io"
-<<<<<<< HEAD
-        print(f"[Network] Local IP detected as: {self.server}")
-=======
->>>>>>> 15cda5ef
         self.port = 11116
         self.addr = (self.server, self.port)
         self.connected = False
