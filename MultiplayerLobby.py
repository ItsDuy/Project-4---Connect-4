--- conflicted
+++ resolved
@@ -121,10 +121,7 @@
             print(f"[HOST] Room code: {self.room_code}")
         except socket.error as e:
             self.connection_message = f"Error: {e}"
-<<<<<<< HEAD
-=======
             
->>>>>>> 6aa184e4
     def leave_game(self):
         if self.network:
             try:
@@ -164,17 +161,10 @@
         self.ready = not self.ready
         try:
             if self.ready:
-<<<<<<< HEAD
-                self.network.send("READY")
-                self.connection_message = "Ready"
-            else:
-                self.network.send("CANCEL")
-=======
                 self.network.send("READY") if self.network else None
                 self.connection_message = "Ready"
             else:
                 self.network.send("CANCEL") if self.network else None
->>>>>>> 6aa184e4
                 self.connection_message = "Cancelled"
         except Exception as e:
             print("Error toggling ready:", e)
@@ -261,10 +251,6 @@
                         self.leave_game()
                     elif self.other_joined and self.ready_btn.is_clicked(mouse, mouse_down):
                         self.toggle_ready()
-<<<<<<< HEAD
-                
-=======
->>>>>>> 6aa184e4
                 elif self.mode == "join":
                     if not self.other_joined:
                         self.input_active = True
@@ -284,13 +270,6 @@
                             self.toggle_ready()
             
             if self.network:
-<<<<<<< HEAD
-                msg: str = self.network.get_message()
-                if msg:
-                    if msg.startswith("ROLE:"):
-                        self.player_num = int(msg.split(":")[1][0])
-                        self.connection_message = f"Role assigned: Player {self.player_num}"
-=======
                 msg: str = self.network.get_message() 
                 if msg:
                     if msg.startswith("ROLE:"):
@@ -299,7 +278,6 @@
                         self.connection_message = "Starting game..."
                         CF.game_loop(self.network, self.player_num)
                         self.leave_game()
->>>>>>> 6aa184e4
                     if msg == "JOINED":
                         self.other_joined = True
                         self.connection_message = "A player has joined!"
