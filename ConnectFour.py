import sys
import argparse
from typing import List, Optional, Tuple

import pygame
from pygame import Rect
from SoundManager import SoundManager
from network import Network


class ConnectFour:
    rows = 6
    cols = 7
    empty_cell = 0
    player1 = 1
    player2 = 2
    cell_size = 100

    # Colors (RGB)
    bg_color = (25, 25, 30)
    board_color = (0, 102, 204)
    hole_color = (10, 10, 15)
    player1_color = (255, 66, 66)       # red
    player2_color = (255, 221, 87)      # yellow
    highlight_color = (55, 200, 120)
    text_color = (240, 240, 240)

    winning_length = 4
    title = "Connect Four"
    fps = 60

    # Derived sizes
    top_bar_rows = 1  # one extra row height for status text (no hover indicator)
    width = cols * cell_size
    height = (rows + top_bar_rows) * cell_size
    board_rect = Rect(0, cell_size, width, rows * cell_size)


Board = List[List[int]]


def create_board() -> Board:
    return [[ConnectFour.empty_cell for _ in range(ConnectFour.cols)] for _ in range(ConnectFour.rows)]


def get_next_open_row(board: Board, col: int) -> Optional[int]:
    if not 0 <= col < ConnectFour.cols:
        return None
    for r in range(ConnectFour.rows - 1, -1, -1):
        if board[r][col] == ConnectFour.empty_cell:
            return r
    return None


def drop_piece(board: Board, row: int, col: int, piece: int) -> None:
    board[row][col] = piece


def winning_move(board: Board, piece: int) -> bool:
    R, C, W = ConnectFour.rows, ConnectFour.cols, ConnectFour.winning_length

    # Horizontal
    for r in range(R):
        count = 0
        for c in range(C):
            count = count + 1 if board[r][c] == piece else 0
            if count >= W:
                return True

    # Vertical
    for c in range(C):
        count = 0
        for r in range(R):
            count = count + 1 if board[r][c] == piece else 0
            if count >= W:
                return True

    # Diagonals (\)
    for r in range(R):
        for c in range(C):
            if all(
                0 <= r + i < R
                and 0 <= c + i < C
                and board[r + i][c + i] == piece
                for i in range(W)
            ):
                return True

    # Diagonals (/)
    for r in range(R):
        for c in range(C):
            if all(
                0 <= r - i < R
                and 0 <= c + i < C
                and board[r - i][c + i] == piece
                for i in range(W)
            ):
                return True

    return False


def is_draw(board: Board) -> bool:
    return all(board[0][c] != ConnectFour.empty_cell for c in range(ConnectFour.cols))


def draw_board(screen: pygame.Surface, board: Board) -> None:
    screen.fill(ConnectFour.bg_color)

    # Board background
    pygame.draw.rect(screen, ConnectFour.board_color, ConnectFour.board_rect, border_radius=8)

    # Cells
    for r in range(ConnectFour.rows):
        for c in range(ConnectFour.cols):
            cx = c * ConnectFour.cell_size + ConnectFour.cell_size // 2
            cy = (r + 1) * ConnectFour.cell_size + ConnectFour.cell_size // 2
            center = (cx, cy)
            # Holes
            pygame.draw.circle(screen, ConnectFour.hole_color, center, ConnectFour.cell_size // 2 - 8)
            # Pieces
            if board[r][c] == ConnectFour.player1:
                pygame.draw.circle(screen, ConnectFour.player1_color, center, ConnectFour.cell_size // 2 - 12)
            elif board[r][c] == ConnectFour.player2:
                pygame.draw.circle(screen, ConnectFour.player2_color, center, ConnectFour.cell_size // 2 - 12)


def render_text(screen: pygame.Surface, text: str, color: Tuple[int, int, int], y: int) -> None:
    font = pygame.font.SysFont(None, 48)
    surf = font.render(text, True, color)
    rect = surf.get_rect(center=(ConnectFour.width // 2, y))
    screen.blit(surf, rect)


def draw_button(screen: pygame.Surface, text: str, rect: Rect, mouse_pos: Tuple[int, int]) -> Rect:
    """Draw a button and return its rect. Returns the same rect for convenience."""
    is_hover = rect.collidepoint(mouse_pos)
    bg_color = ConnectFour.highlight_color if is_hover else (60, 60, 70)
    pygame.draw.rect(screen, bg_color, rect, border_radius=8)
    font = pygame.font.SysFont(None, 32)
    label = font.render(text, True, ConnectFour.text_color)
    screen.blit(label, label.get_rect(center=rect.center))
    return rect


def get_col_from_mouse(x: int) -> int:
    return min(max(x // ConnectFour.cell_size, 0), ConnectFour.cols - 1)


<<<<<<< HEAD
def game_loop(net: 'Network', my_player: int) -> None:
=======
def animate_falling_piece(
    screen: pygame.Surface,
    board: Board,
    col: int,
    target_row: int,
    piece: int,
    clock: pygame.time.Clock,
    *,
    sfx: Optional[SoundManager] = None,
    extra_draw: Optional[callable] = None,
    status_text: Optional[Tuple[str, Tuple[int, int, int]]] = None,
    speed_px_per_frame: int = 30,
    easing: str = "ease_out",
) -> None:
    """Animate a piece falling in column 'col' until it reaches 'target_row'.

    - Does not modify the board until landing; upon landing, drops the piece and plays SFX.
    - extra_draw: optional callback(screen) to render UI elements (e.g., buttons) during animation.
    - status_text: optional (text, color) tuple to render during animation in the top bar.
    - speed_px_per_frame: controls fall speed; increase for faster animation.
    """
    # Compute pixel positions
    cx = col * ConnectFour.cell_size + ConnectFour.cell_size // 2
    start_y = ConnectFour.cell_size // 2  # top bar center
    end_y = (target_row + 1) * ConnectFour.cell_size + ConnectFour.cell_size // 2

    color = ConnectFour.player1_color if piece == ConnectFour.player1 else ConnectFour.player2_color

    # Prepare easing helpers
    def _clamp01(x: float) -> float:
        return 0.0 if x < 0.0 else (1.0 if x > 1.0 else x)

    def _ease_linear(t: float) -> float:
        return t

    def _ease_out_cubic(t: float) -> float:
        # Fast, smooth ease-out
        return 1.0 - (1.0 - t) ** 3

    def _ease_out_bounce(t: float) -> float:
        # Standard easeOutBounce (0..1)
        n1 = 7.5625
        d1 = 2.75
        if t < 1 / d1:
            return n1 * t * t
        elif t < 2 / d1:
            t -= 1.5 / d1
            return n1 * t * t + 0.75
        elif t < 2.5 / d1:
            t -= 2.25 / d1
            return n1 * t * t + 0.9375
        else:
            t -= 2.625 / d1
            return n1 * t * t + 0.984375

    if easing == "linear":
        ease_fn = _ease_linear
    elif easing == "bounce":
        ease_fn = _ease_out_bounce
    else:
        ease_fn = _ease_out_cubic  # default "ease_out"

    distance = max(0, end_y - start_y)
    # Estimate frames based on requested pixels-per-frame; derive a duration for time-based animation
    frames_est = max(1, int(distance / max(1, speed_px_per_frame)))
    duration_ms = int((frames_est / ConnectFour.fps) * 1000)
    t0 = pygame.time.get_ticks()

    y = float(start_y)
    while y < end_y - 0.5:
        # Handle quit events to remain responsive during animation
        for event in pygame.event.get():
            if event.type == pygame.QUIT:
                pygame.quit()
                sys.exit(0)

        # Draw background board and UI
        draw_board(screen, board)
        if status_text is not None:
            txt, colr = status_text
            render_text(screen, txt, colr, ConnectFour.cell_size // 2)
        if extra_draw is not None:
            extra_draw(screen)

        # Draw the falling piece overlay
        pygame.draw.circle(screen, color, (cx, int(y)), ConnectFour.cell_size // 2 - 12)

        pygame.display.flip()
        clock.tick(ConnectFour.fps)
        now = pygame.time.get_ticks()
        t = _clamp01((now - t0) / max(1, duration_ms))
        y = start_y + ease_fn(t) * distance

    # Land the piece on the board and play SFX
    drop_piece(board, target_row, col, piece)
    if sfx is not None:
        sfx.play_sfx()


def game_loop() -> None:
>>>>>>> cca28ee9
    pygame.init()
    pygame.display.set_caption(ConnectFour.title)
    screen = pygame.display.set_mode((ConnectFour.width, ConnectFour.height))
    clock = pygame.time.Clock()

    # Initialize and start background music
    sound = SoundManager()
    sound.play_bgm()

    board = create_board()
    game_over = False
    winner: Optional[int] = None
    turn = ConnectFour.player1
    started = False

    # If player 2, wait for player 1’s first move
    if my_player == ConnectFour.player2:
        turn = ConnectFour.player1
    
    def send_move(col):
        try:
            net.send(f"MOVE:{col}")
        except Exception as e:
            print(f"Failed to send move: {e}")

    

    # Back to menu button
    button_width, button_height = 150, 40
    button_x = ConnectFour.width - button_width - 10
    button_y = 10
    menu_button_rect = Rect(button_x, button_y, button_width, button_height)

    while True:
<<<<<<< HEAD
        msg = net.get_message()
        if msg:
            if msg.startswith("MOVE:"):
                col = int(msg.split(":")[1])
                opp_piece = ConnectFour.player1 if my_player == ConnectFour.player2 else ConnectFour.player2
                row = get_next_open_row(board, col)
                if row is not None:
                    drop_piece(board, row, col, opp_piece)
                    sound.play_sfx()
                    if winning_move(board, opp_piece):
                        game_over = True
                        winner = opp_piece
                    elif is_draw(board):
                        game_over = True
                    else:
                        turn = my_player
            
            elif msg == "LEFT":
                quit_msgs = ["Opponent disconnected.", "Opponent chickened out.", "Opponent lost their wifi.", "You scared them to disconnection!"]
                from random import randrange
                print(quit_msgs[randrange(0, len(quit_msgs), 1)])
            elif msg == "RESET":
                board = create_board()
                game_over = False
                winner = None
                turn = ConnectFour.player1
            elif msg == "QUIT":
                break
=======
        mouse_pos = pygame.mouse.get_pos()
        mouse_down = False
        
>>>>>>> cca28ee9
        for event in pygame.event.get():
            if event.type == pygame.QUIT:
                try:
                    sound.cleanup()
                finally:
                    net.send("QUIT")
                    net.close()
                    pygame.quit()
                    sys.exit(0)
<<<<<<< HEAD
            if event.type == pygame.MOUSEBUTTONDOWN and not game_over:
                col = get_col_from_mouse(event.pos[0])
                if turn == my_player:
                    row = get_next_open_row(board, col)
                    if row is not None:
                        drop_piece(board, row, col, my_player)
                        # Play move sound for every valid move
                        sound.play_sfx()
                        send_move(col)
                        if winning_move(board, my_player):
                            game_over = True
                            winner = my_player
=======
            if event.type == pygame.MOUSEBUTTONDOWN:
                mouse_down = True
                # Check if menu button was clicked
                if menu_button_rect.collidepoint(event.pos):
                    sound.cleanup()
                    # Clear screen before returning to avoid game screen showing through
                    screen.fill(ConnectFour.bg_color)
                    pygame.display.flip()
                    return  # Return to main menu
                # Handle game move (only if not clicking button and game not over)
                if not game_over:
                    col = get_col_from_mouse(event.pos[0])
                    row = get_next_open_row(board, col)
                    if row is not None:
                        # Animate the falling piece, then update game state
                        def _extra_draw(surf: pygame.Surface) -> None:
                            # Redraw the back to menu button during animation
                            draw_button(surf, "Back to Menu", menu_button_rect, pygame.mouse.get_pos())

                        status = (
                            (f"Turn: Player {turn}", ConnectFour.player1_color if turn == ConnectFour.player1 else ConnectFour.player2_color)
                        )
                        animate_falling_piece(
                            screen,
                            board,
                            col,
                            row,
                            turn,
                            clock,
                            sfx=sound,
                            extra_draw=_extra_draw,
                            status_text=status,
                        )

                        if winning_move(board, turn):
                            game_over = True
                            winner = turn
>>>>>>> cca28ee9
                        elif is_draw(board):
                            game_over = True
                            winner = None
                        else:
<<<<<<< HEAD
                            turn = ConnectFour.player2 if my_player == 1 else ConnectFour.player1
            if event.type == pygame.KEYDOWN and game_over:
                if event.key == pygame.K_r:
=======
                            turn = ConnectFour.player2 if turn == ConnectFour.player1 else ConnectFour.player1
            if event.type == pygame.KEYDOWN:
                if event.key in (pygame.K_ESCAPE, pygame.K_BACKSPACE):
                    # Return to main menu
                    sound.cleanup()
                    # Clear screen before returning to avoid game screen showing through
                    screen.fill(ConnectFour.bg_color)
                    pygame.display.flip()
                    return
                if game_over and event.key == pygame.K_r:
>>>>>>> cca28ee9
                    # Restart
                    board = create_board()
                    game_over = False
                    winner = None
<<<<<<< HEAD
                    turn = randrange(1, 3, 1)
                elif event.key in (pygame.K_ESCAPE, pygame.K_q):
                    try:
                        sound.cleanup()
                    finally:
                        net.send("QUIT")
                        net.close()
                        pygame.quit()
                        sys.exit(0)
=======
                    turn = ConnectFour.player1
>>>>>>> cca28ee9

        draw_board(screen, board)
        
        # Draw back to menu button
        draw_button(screen, "Back to Menu", menu_button_rect, mouse_pos)
        
        if game_over:
            if winner is None:
                render_text(screen, "Draw! Press R to restart", ConnectFour.text_color, ConnectFour.cell_size // 2)
            elif winner == my_player:
                color = ConnectFour.player1_color if winner == ConnectFour.player1 else ConnectFour.player2_color
                render_text(screen, "You win!", color, ConnectFour.cell_size // 2)
            else:
                color = ConnectFour.player1_color if winner == ConnectFour.player1 else ConnectFour.player2_color
                render_text(screen, "You lost!", color, ConnectFour.cell_size // 2)
        else:
            color = ConnectFour.player1_color if turn == ConnectFour.player1 else ConnectFour.player2_color
            if turn == my_player:
                render_text(screen, "Your turn. Select a column to drop", color, ConnectFour.cell_size // 2)
            else:
                render_text(screen, "Opponent's turn. Be patient.", color, ConnectFour.cell_size // 2)
        
        pygame.display.flip()
        clock.tick(ConnectFour.fps)


def self_test() -> None:
    # Horizontal win
    b = create_board()
    for c in range(4):
        b[5][c] = ConnectFour.player1
    assert winning_move(b, ConnectFour.player1)

    # Vertical win
    b = create_board()
    for r in range(3, -1, -1):
        b[r][2] = ConnectFour.player2
    assert winning_move(b, ConnectFour.player2)

    # Diagonal \
    b = create_board()
    b[5][0] = b[4][1] = b[3][2] = b[2][3] = ConnectFour.player1
    assert winning_move(b, ConnectFour.player1)

    # Diagonal /
    b = create_board()
    b[2][0] = b[3][1] = b[4][2] = b[5][3] = ConnectFour.player2
    assert winning_move(b, ConnectFour.player2)

    # No win draw check
    b = create_board()
    assert not is_draw(b)

    print("Self-tests passed.")


def main(argv: Optional[list] = None) -> None:
    parser = argparse.ArgumentParser(description="Connect Four Game")
    parser.add_argument("--test", action="store_true", help="run logic self-tests and exit")
    args = parser.parse_args(argv)

    if args.test:
        self_test()
        return

    game_loop()


if __name__ == "__main__":
    main()
<|MERGE_RESOLUTION|>--- conflicted
+++ resolved
@@ -147,9 +147,7 @@
     return min(max(x // ConnectFour.cell_size, 0), ConnectFour.cols - 1)
 
 
-<<<<<<< HEAD
-def game_loop(net: 'Network', my_player: int) -> None:
-=======
+
 def animate_falling_piece(
     screen: pygame.Surface,
     board: Board,
@@ -249,8 +247,7 @@
         sfx.play_sfx()
 
 
-def game_loop() -> None:
->>>>>>> cca28ee9
+def game_loop(net: 'Network', my_player: int) -> None:
     pygame.init()
     pygame.display.set_caption(ConnectFour.title)
     screen = pygame.display.set_mode((ConnectFour.width, ConnectFour.height))
@@ -285,7 +282,6 @@
     menu_button_rect = Rect(button_x, button_y, button_width, button_height)
 
     while True:
-<<<<<<< HEAD
         msg = net.get_message()
         if msg:
             if msg.startswith("MOVE:"):
@@ -314,11 +310,9 @@
                 turn = ConnectFour.player1
             elif msg == "QUIT":
                 break
-=======
         mouse_pos = pygame.mouse.get_pos()
         mouse_down = False
         
->>>>>>> cca28ee9
         for event in pygame.event.get():
             if event.type == pygame.QUIT:
                 try:
@@ -328,7 +322,6 @@
                     net.close()
                     pygame.quit()
                     sys.exit(0)
-<<<<<<< HEAD
             if event.type == pygame.MOUSEBUTTONDOWN and not game_over:
                 col = get_col_from_mouse(event.pos[0])
                 if turn == my_player:
@@ -341,7 +334,6 @@
                         if winning_move(board, my_player):
                             game_over = True
                             winner = my_player
-=======
             if event.type == pygame.MOUSEBUTTONDOWN:
                 mouse_down = True
                 # Check if menu button was clicked
@@ -379,16 +371,10 @@
                         if winning_move(board, turn):
                             game_over = True
                             winner = turn
->>>>>>> cca28ee9
                         elif is_draw(board):
                             game_over = True
                             winner = None
                         else:
-<<<<<<< HEAD
-                            turn = ConnectFour.player2 if my_player == 1 else ConnectFour.player1
-            if event.type == pygame.KEYDOWN and game_over:
-                if event.key == pygame.K_r:
-=======
                             turn = ConnectFour.player2 if turn == ConnectFour.player1 else ConnectFour.player1
             if event.type == pygame.KEYDOWN:
                 if event.key in (pygame.K_ESCAPE, pygame.K_BACKSPACE):
@@ -399,12 +385,10 @@
                     pygame.display.flip()
                     return
                 if game_over and event.key == pygame.K_r:
->>>>>>> cca28ee9
                     # Restart
                     board = create_board()
                     game_over = False
                     winner = None
-<<<<<<< HEAD
                     turn = randrange(1, 3, 1)
                 elif event.key in (pygame.K_ESCAPE, pygame.K_q):
                     try:
@@ -414,9 +398,6 @@
                         net.close()
                         pygame.quit()
                         sys.exit(0)
-=======
-                    turn = ConnectFour.player1
->>>>>>> cca28ee9
 
         draw_board(screen, board)
         
